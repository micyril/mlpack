--- conflicted
+++ resolved
@@ -203,24 +203,14 @@
                  const MetricType metric = MetricType());
 
   /**
-<<<<<<< HEAD
-   * Copy the given NeighborSearch object (this may consume a lot of memory; be
-   * careful!).
-=======
    * Construct the NeighborSearch object by copying the given NeighborSearch
    * object.
    *
    * @param other NeighborSearch object to copy.
->>>>>>> 57ef4a64
    */
   NeighborSearch(const NeighborSearch& other);
 
   /**
-<<<<<<< HEAD
-   * Take possession of the given NeighborSearch object.
-   */
-  NeighborSearch(NeighborSearch&& other);
-=======
    * Construct the NeighborSearch object by taking ownership of the given
    * NeighborSearch object.
    *
@@ -241,7 +231,6 @@
    * @param other NeighborSearch object to take ownership of.
    */
   NeighborSearch& operator=(NeighborSearch&& other);
->>>>>>> 57ef4a64
 
   /**
    * Delete the NeighborSearch object. The tree is the only member we are
