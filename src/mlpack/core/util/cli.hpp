/**
 * @file cli.hpp
 * @author Matthew Amidon
 *
 * This file implements the CLI subsystem which is intended to replace FX.
 * This can be used more or less regardless of context.  In the future,
 * it might be expanded to include file I/O.
 *
 * mlpack is free software; you may redistribute it and/or modify it under the
 * terms of the 3-clause BSD license.  You should have received a copy of the
 * 3-clause BSD license along with mlpack.  If not, see
 * http://www.opensource.org/licenses/BSD-3-Clause for more information.
 */
#ifndef MLPACK_CORE_UTIL_CLI_HPP
#define MLPACK_CORE_UTIL_CLI_HPP

#include <list>
#include <iostream>
#include <map>
#include <string>

#include <boost/any.hpp>

#include <mlpack/prereqs.hpp>

#include "timers.hpp"
<<<<<<< HEAD
#include "program_doc.hpp"
#include "cli_deleter.hpp" // To make sure we can delete the singleton.
#include "version.hpp"
=======
#include "param.hpp"
>>>>>>> d17f4969


#include "param_data.hpp"

namespace mlpack {
namespace util {

// Externally defined in option.hpp, this class holds information about the
// program being run.
class ProgramDoc;

} // namespace util

/**
 * @brief Parses the command line for parameters and holds user-specified
 *     parameters.
 *
 * The CLI class is a subsystem by which parameters for machine learning methods
 * can be specified and accessed.  In conjunction with the macros PARAM_DOUBLE,
 * PARAM_INT, PARAM_STRING, PARAM_FLAG, and others, this class aims to make user
 * configurability of mlpack methods very easy.  There are only three methods in
 * CLI that a user should need:  CLI::ParseCommandLine(), CLI::GetParam(), and
 * CLI::HasParam() (in addition to the PARAM_*() macros).
 *
 * @section addparam Adding parameters to a program
 *
 * @code
 * $ ./executable --bar=5
 * @endcode
 *
 * @note The = is optional; a space can also be used.
 *
 * A parameter is specified by using one of the following macros (this is not a
 * complete list; see core/io/cli.hpp):
 *
 *  - PARAM_FLAG(ID, DESC, ALIAS)
 *  - PARAM_DOUBLE(ID, DESC, ALIAS, DEF)
 *  - PARAM_INT(ID, DESC, ALIAS, DEF)
 *  - PARAM_STRING(ID, DESC, ALIAS, DEF)
 *
 * @param ID Name of the parameter.
 * @param DESC Short description of the parameter (one/two sentences).
 * @param ALIAS An alias for the parameter.
 * @param DEF Default value of the parameter.
 *
 * The flag (boolean) type automatically defaults to false; it is specified
 * merely as a flag on the command line (no '=true' is required).
 *
 * Here is an example of a few parameters being defined; this is for the KNN
 * executable (methods/neighbor_search/knn_main.cpp):
 *
 * @code
 * PARAM_STRING_REQ("reference_file", "File containing the reference dataset.",
 *     "r");
 * PARAM_STRING_REQ("distances_file", "File to output distances into.", "d");
 * PARAM_STRING_REQ("neighbors_file", "File to output neighbors into.", "n");
 * PARAM_INT_REQ("k", "Number of furthest neighbors to find.", "k");
 * PARAM_STRING("query_file", "File containing query points (optional).", "q",
 *     "");
 * PARAM_INT("leaf_size", "Leaf size for tree building.", "l", 20);
 * PARAM_FLAG("naive", "If true, O(n^2) naive mode is used for computation.",
 *     "N");
 * PARAM_FLAG("single_mode", "If true, single-tree search is used (as opposed "
 *     "to dual-tree search.", "s");
 * @endcode
 *
 * More documentation is available on the PARAM_*() macros in the documentation
 * for core/io/cli.hpp.
 *
 * @section programinfo Documenting the program itself
 *
 * In addition to allowing documentation for each individual parameter and
 * module, the PROGRAM_INFO() macro provides support for documenting the program
 * itself.  There should only be one instance of the PROGRAM_INFO() macro.
 * Below is an example:
 *
 * @code
 * PROGRAM_INFO("Maximum Variance Unfolding", "This program performs maximum "
 *    "variance unfolding on the given dataset, writing a lower-dimensional "
 *    "unfolded dataset to the given output file.");
 * @endcode
 *
 * This description should be verbose, and explain to a non-expert user what the
 * program does and how to use it.  If relevant, paper citations should be
 * included.
 *
 * @section parsecli Parsing the command line with CLI
 *
 * To have CLI parse the command line at the beginning of code execution, only a
 * call to ParseCommandLine() is necessary:
 *
 * @code
 * int main(int argc, char** argv)
 * {
 *   CLI::ParseCommandLine(argc, argv);
 *
 *   ...
 * }
 * @endcode
 *
 * CLI provides --help and --info options which give nicely formatted
 * documentation of each option; the documentation is generated from the DESC
 * arguments in the PARAM_*() macros.
 *
 * @section getparam Getting parameters with CLI
 *
 * When the parameters have been defined, the next important thing is how to
 * access them.  For this, the HasParam() and GetParam() methods are
 * used.  For instance, to see if the user passed the flag (boolean) "naive":
 *
 * @code
 * if (CLI::HasParam("naive"))
 * {
 *   Log::Info << "Naive has been passed!" << std::endl;
 * }
 * @endcode
 *
 * To get the value of a parameter, such as a string, use GetParam:
 *
 * @code
 * const std::string filename = CLI::GetParam<std::string>("filename");
 * @endcode
 *
 * @note
 * Options should only be defined in files which define `main()` (that is, main
 * executables).  If options are defined elsewhere, they may be spuriously
 * included into other executables and confuse users.  Similarly, if your
 * executable has options which you did not define, it is probably because the
 * option is defined somewhere else and included in your executable.
 *
 * @bug
 * The __COUNTER__ variable is used in most cases to guarantee a unique global
 * identifier for options declared using the PARAM_*() macros.  However, not all
 * compilers have this support--most notably, gcc < 4.3.  In that case, the
 * __LINE__ macro is used as an attempt to get a unique global identifier, but
 * collisions are still possible, and they produce bizarre error messages. See
 * https://github.com/mlpack/mlpack/issues/100 for more information.
 */
class CLI
{
 public:
  /**
   * Adds a parameter to the hierarchy; use the PARAM_*() macros instead of this
   * (i.e. PARAM_INT()).
   *
   * @param d Utility structure holding parameter data.
   */
  static void Add(util::ParamData&& d);

  /**
   * See if the specified flag was found while parsing.
   *
   * @param identifier The name of the parameter in question.
   */
  static bool HasParam(const std::string& identifier);

  /**
   * Get the value of type T found while parsing.  You can set the value using
   * this reference safely.
   *
   * @param identifier The name of the parameter in question.
   */
  template<typename T>
  static T& GetParam(const std::string& identifier);

  /**
   * Cast the given parameter of the given type to a short, printable
   * std::string, for use in status messages.  Ideally the message returned here
   * should be only a handful of characters, and certainly no longer than one
   * line.
   *
   * @param identifier The name of the parameter in question.
   */
  template<typename T>
  static std::string GetPrintableParam(const std::string& identifier);

  /**
   * Stop all of the timers.
   */
  static void StopTimers();

  /**
   * Destroy the CLI object.  This resets the pointer to the singleton, so in
   * case someone tries to access it after destruction, a new one will be made
   * (the program will not fail).
   */
  static void Destroy();

  /**
   * Get the raw value of the parameter before any processing that GetParam()
   * might normally do.  So, e.g., for command-line programs, this does not
   * perform any data loading or manipulation like GetParam() does.  So if you
   * want to access a matrix or model (or similar) parameter before it is
   * loaded, this is the method to use.
   *
   * @param identifier The name of the parameter in question.
   */
  template<typename T>
  static T& GetRawParam(const std::string& identifier);

  /**
   * Retrieve the singleton.  As an end user, if you are just using the CLI
   * object, you should not need to use this function---the other static
   * functions should be sufficient.
   *
   * In this case, the singleton is used to store data for the static methods,
   * as there is no point in defining static methods only to have users call
   * private instance methods.
   *
   * @return The singleton instance for use in the static methods.
   */
  static CLI& GetSingleton();

  /**
   * Registers a ProgramDoc object, which contains documentation about the
   * program.  If this method has been called before (that is, if two
   * ProgramDocs are instantiated in the program), a fatal error will occur.
   *
   * @param doc Pointer to the ProgramDoc object.
   */
  static void RegisterProgramDoc(util::ProgramDoc* doc);

  //! Return a modifiable list of parameters that CLI knows about.
  static std::map<std::string, util::ParamData>& Parameters();
  //! Return a modifiable list of aliases that CLI knows about.
  static std::map<char, std::string>& Aliases();

  //! Get the program name as set by the PROGRAM_INFO() macro.
  static std::string ProgramName();

  /**
   * Mark a particular parameter as passed.
   *
   * @param name Name of the parameter.
   */
  static void SetPassed(const std::string& name);

  /**
   * Take all parameters and function mappings and store them, under the given
   * name.  This can later be restored with RestoreSettings().  If settings have
   * already been saved under the given name, they will be overwritten.  This
   * also clears the current parameters and function map.
   *
   * @param name Name of settings to save.
   */
  static void StoreSettings(const std::string& name);

  /**
   * Restore all of the parameters and function mappings of the given name, if
   * they exist.  A std::invalid_argument exception will be thrown if fatal is
   * true and no settings with the given name have been stored (with
   * StoreSettings()).
   *
   * @param name Name of settings to restore.
   * @param fatal Whether to throw an exception on an unknown name.
   */
  static void RestoreSettings(const std::string& name, const bool fatal = true);

  /**
   * Clear all of the settings, removing all parameters and function mappings.
   */
  static void ClearSettings();

 private:
  //! Convenience map from alias values to names.
  std::map<char, std::string> aliases;
  //! Map of parameters.
  std::map<std::string, util::ParamData> parameters;

 public:
  //! Map for functions and types.
  //! Use as functionMap["typename"]["functionName"].
  typedef std::map<std::string, std::map<std::string,
      void (*)(const util::ParamData&, const void*, void*)>> FunctionMapType;
  FunctionMapType functionMap;

 private:
  //! Storage map for parameters.
  std::map<std::string, std::tuple<std::map<std::string, util::ParamData>,
      std::map<char, std::string>, FunctionMapType>> storageMap;

 private:
  //! The singleton itself.
  static CLI* singleton;

  //! True, if CLI was used to parse command line options.
 public:
  bool didParse;

 public:
  //! Holds the name of the program for --version.  This is the true program
  //! name (argv[0]) not what is given in ProgramDoc.
  std::string programName;

  //! Holds the timer objects.
  Timers timer;

  //! So that Timer::Start() and Timer::Stop() can access the timer variable.
  friend class Timer;

 public:
  //! Pointer to the ProgramDoc object.
  util::ProgramDoc* doc;

 private:
  /**
   * Make the constructor private, to preclude unauthorized instances.
   */
  CLI();

  //! Private copy constructor; we don't want copies floating around.
  CLI(const CLI& other);
};

} // namespace mlpack

// Include the actual definitions of templated methods
#include "cli_impl.hpp"

#endif<|MERGE_RESOLUTION|>--- conflicted
+++ resolved
@@ -24,14 +24,9 @@
 #include <mlpack/prereqs.hpp>
 
 #include "timers.hpp"
-<<<<<<< HEAD
 #include "program_doc.hpp"
 #include "cli_deleter.hpp" // To make sure we can delete the singleton.
 #include "version.hpp"
-=======
-#include "param.hpp"
->>>>>>> d17f4969
-
 
 #include "param_data.hpp"
 
