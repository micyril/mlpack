--- conflicted
+++ resolved
@@ -203,15 +203,12 @@
  *   - Anuraj Kanodia <akanuraj200@gmail.com>
  *   - Ivan Georgiev <ivan@jonan.info>
  *   - Shikhar Bhardwaj <shikharbhardwaj68@gmail.com>
-<<<<<<< HEAD
- *   - Lakshya Agrawal <zeeshan.lakshya@gmail.com>
-=======
  *   - Yashu Seth <yashuseth2503@gmail.com>
  *   - Mike Izbicki <mike@izbicki.me>
  *   - Sudhanshu Ranjan <sranjan.sud@gmail.com>
  *   - Piyush Jaiswal <piyush.jaiswal@st.niituniversity.in>
  *   - Dinesh Raj <dinu.iota@gmail.com>
->>>>>>> 57ef4a64
+ *   - Lakshya Agrawal <zeeshan.lakshya@gmail.com>
  */
 
 // First, include all of the prerequisites.
